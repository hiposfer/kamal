(ns hiposfer.kamal.network.algorithms.core
  (:require [hiposfer.kamal.network.algorithms.dijkstra :as djk]
            [hiposfer.kamal.libs.fastq :as fastq]
            [clojure.set :as set]
            [datascript.core :as data]))

(def defaults {:value-by (constantly 1)
               :comparator compare})

(defn dijkstra
  "returns a sequence of traversal-paths taken to reach each node. Each path is
   composed of [key value] pairs with key=node-id, value=total-cost.
  See Dijkstra algorithm

  Parameters:
   - graph: an collection of nodes over which the traversal will happen.
            Expected to be a Datascript db but need not be
   - start-from is a set of node-entity ids to start searching from
   - opts: is a map of options with the following keys
     :successors -> a function of graph, id -> [ id ]. Used to get the id of
                    the next nodes value-by successors
     :value-by -> a function of graph, node , trail -> cost
     :comparator -> a comparator function as defined by Clojure and Java.
                    defaults to clojure/compare
   NOTE: a Trail is a sequence of [id Valuable]. In other words it is the trail
         taken to get from the first settled node to the current one"
  [graph start-from opts]
  (let [opts (merge defaults opts)]
    (djk/->Dijkstra graph start-from (:value-by opts)
                                     (:successors opts)
                                     (:comparator opts))))

(defn shortest-path
  "returns the path taken to reach dst using the provided graph traversal"
  [dst graph-traversal]
  (let [dst? (comp #{dst} key first)
        rf   (fn [_ value] (when (dst? value) (reduced value)))]
    (reduce rf nil graph-traversal)))

(defn nodes
  "returns all the node entities in the network"
  [network]
  (sequence (comp (map :e)
                  (map #(data/entity network %)))
            (data/datoms network :aevt :node/id)))

(defn- components
  "returns a lazy sequence of sets of nodes' ids of each strongly connected
   component of a undirected graph

   NOTE: only relevant for pedestrian routing"
  [network settled]
  (if (= (count (nodes network)) (count settled)) (list)
    (let [start     (some #(and (not (settled %)) %)
<<<<<<< HEAD
                          (node-ids network))
          connected (into #{} (comp (map first) (map key))
                          (dijkstra network #{start} {:successors fastq/node-successors}))]
      (cons connected (lazy-seq (components network (set/union settled connected)))))))
=======
                           (nodes network))
          djks (breath-first network tool/node-successors start)
          connected (sequence (comp (map first) (map key)) djks)]
     (cons connected
           (lazy-seq (components network (into settled connected)))))))
>>>>>>> 338e0d76

;; note for specs: the looner of the looner should be empty
(defn looners
  "returns a sequence of ids that can be removed from the graph
  because they are not part of the strongest connected component

  NOTE: only relevant for pedestrian routing"
  [network]
  (let [subsets   (components network #{})
        connected (into #{} (apply max-key count subsets))]
    (remove #(contains? connected %) (nodes network))))<|MERGE_RESOLUTION|>--- conflicted
+++ resolved
@@ -52,18 +52,15 @@
   [network settled]
   (if (= (count (nodes network)) (count settled)) (list)
     (let [start     (some #(and (not (settled %)) %)
-<<<<<<< HEAD
-                          (node-ids network))
-          connected (into #{} (comp (map first) (map key))
-                          (dijkstra network #{start} {:successors fastq/node-successors}))]
-      (cons connected (lazy-seq (components network (set/union settled connected)))))))
-=======
                            (nodes network))
           djks (breath-first network tool/node-successors start)
           connected (sequence (comp (map first) (map key)) djks)]
      (cons connected
-           (lazy-seq (components network (into settled connected)))))))
->>>>>>> 338e0d76
+           (lazy-seq (components network (into settled connected)
+                          (node-ids network)))
+          connected (into #{} (comp (map first) (map key))
+                          (dijkstra network #{start} {:successors fastq/node-successors}))
+      (cons connected (lazy-seq (components network (set/union settled connected))))))))
 
 ;; note for specs: the looner of the looner should be empty
 (defn looners
