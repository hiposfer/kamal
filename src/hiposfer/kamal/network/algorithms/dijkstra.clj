(ns hiposfer.kamal.network.algorithms.dijkstra
  (:require [hiposfer.kamal.network.algorithms.protocols :as np])
  (:import (java.util HashMap Map AbstractMap$SimpleImmutableEntry)
           (clojure.lang Seqable IReduceInit IReduce Sequential)
           (org.teneighty.heap FibonacciHeap Heap Heap$Entry)))


;; ------------------ DIJKSTRA CORE -------------------

(defmacro trace [k v] `(new AbstractMap$SimpleImmutableEntry ~k ~v))

(defn- init!
  "returns a new MUTABLE fibonacci heap (priority queue) and adds all the
   sources id to the beginning of the queue and to the settled map."
  ^Heap [init-set ^Map settled comparator]
  (let [queue  ^Heap (new FibonacciHeap comparator)]
    (run! (fn [id] (->> (trace id nil)
                        (.insert queue 0)
                        (.put settled id)))
          init-set)
    queue))

(defn- path
  "returns a lazy sequence of immutable map entries starting at from and
  going back until no previous entry is found"
  [^Map settled from]
  (let [entry ^Heap$Entry (.get settled from)
        prev-id           (val (.getValue entry))]
    (cons (trace from (.getKey entry))
          (lazy-seq (when prev-id (path settled prev-id))))))

(defn- relax!
  "calculate the weight of traversing arc and updates it if already in
  the queue or adds it otherwise"
  [value ^Map settled ^Map unsettled ^Heap$Entry entry ^Heap queue trail node-successors]
  (if (empty? node-successors) nil
    (if (.containsKey settled (first node-successors))
      (recur value settled unsettled entry queue trail (rest node-successors))
<<<<<<< HEAD
      (let [id      (first node-successors)
            prev-id (key (.getValue entry))
            v       (value id trail)]
        (if (nil? v) ;; no path, infinite cost -> ignore it
          (recur value settled unsettled entry queue trail (rest node-successors))
          (let [weight  (np/sum v (.getKey entry))
                trace2  (trace id prev-id)
                old-entry ^Heap$Entry (.get unsettled id)]
            (if (nil? old-entry)
              (.put unsettled id (.insert queue weight trace2))
              (when (< weight (.getKey old-entry))
                (.setValue old-entry trace2)
                (.decreaseKey queue old-entry weight)))
            (recur value settled unsettled entry queue
                   trail (rest node-successors))))))))
=======
      (let [entity  (first node-successors)
            prev    (key (.getValue entry))
            weight  (np/sum (value entity trail)
                            (.getKey entry))
            trace2  (trace entity prev)
            old-entry ^Heap$Entry (.get unsettled entity)]
        (if (nil? old-entry)
          (.put unsettled entity (.insert queue weight trace2))
          (when (< weight (.getKey old-entry))
            (.setValue old-entry trace2)
            (.decreaseKey queue old-entry weight)))
        (recur value settled unsettled entry queue
               trail (rest node-successors))))))
>>>>>>> 91ca5e57

(defn- produce!
  "returns a lazy sequence of traces by sequentially mutating the
   queue and always returning the path from the latest min priority
   node"
  [graph value successors ^Heap queue ^Map settled ^Map unsettled]
  (let [entry  (.extractMinimum queue)
        entity (key (.getValue entry))
        _      (.put settled entity entry)
        _      (.remove unsettled entity)
        trail  (path settled entity)]
    (relax! value settled unsettled entry queue
            trail (successors graph entity))
    trail))

; inspired by http://insideclojure.org/2015/01/18/reducible-generators/
; A Collection type which can reduce itself faster than first/next traversal over
; its lazy representation. For convenience a lazy implementation is also provided.
;
; The Dijkstra algorithm implemented here works as follows:
; 1 - take a set of start node, assign them a weight of zero and add them as
;     initialization arguments to a priority queue as trace instances
; 2 - poll the trace with the lowest cost from the priority queue
; 3 - if there are no more traces - STOP
; 4 - otherwise call the reducing function on the trace
; 5 - if the value returned is a reduced flag - STOP
; 6 - otherwise get the outgoing or incoming arcs of the current node and
;     add them to the priority queue
; 6.1 - create a new trace by adding the current trace cost with the delta
;       returned by the value function
; 7 - repeat steps 2 to 6 until a STOP condition is reached
;
; From the previous description it should be clear that this implementation does
; not have a fixed stop condition. Therefore it is (hopefully) very flexible
; regarding is usefulness.
; Some possible uses are:
; - single source - single destination shortest path
; - multi source - single destination shortest path
; - multi source - multi destination shortest path
; - single source - any/all destination shortest path
; - shortest path with timeout
;
; the elements necessary to initialize a Dijkstra collection are
; - graph: an collection of nodes over which the traversal will happen
; - ids: a #{ids}
; - value: a function of next-node, current-trace -> Valuable implementation
; - successors: a function of id -> [ id ]. Used to get either the outgoing
;               arcs of a node
(deftype Dijkstra [graph ids value successors comparator]
  Seqable
  (seq [_]
    (let [settled   (new HashMap) ;{id {weight {id prev}}}
          queue     (init! ids settled comparator) ;[{weight {id prev}}]
          unsettled (new HashMap); {id {weight {id prev}}}
          trailer!  (fn trailer! []
                      (if (.isEmpty queue) (list)
                        (cons (produce! graph value successors queue settled unsettled)
                              (lazy-seq (trailer!)))))]
      (trailer!)))
  ;; ------
  ;; this implementation uses mutable internal data structures but exposes only
  ;; immutable data structures.
  ;; Inspired by: http://www.keithschwarz.com/interesting/code/?dir=dijkstra
  IReduceInit
  (reduce [_ rf init]
    ;; Heap.Entry -> {weight {id prev}}
    (let [settled   (new HashMap); {id Heap.Entry}
          queue     (init! ids settled comparator); [Heap.Entry]
          unsettled (new HashMap)]; {id Heap.Entry}
      (loop [ret init
             trail (produce! graph value successors queue settled unsettled)]
        (let [rr (rf ret trail)]
          (if (reduced? rr) @rr
            (if (.isEmpty queue) rr
              (recur rr (produce! graph value successors queue settled unsettled))))))))
  ;; ------
  IReduce
  (reduce [this rf] (.reduce ^IReduceInit this rf (rf)))
  ;; declaring as Sequential will cause the seq to be used for nth, etc
  Sequential)
<|MERGE_RESOLUTION|>--- conflicted
+++ resolved
@@ -36,7 +36,6 @@
   (if (empty? node-successors) nil
     (if (.containsKey settled (first node-successors))
       (recur value settled unsettled entry queue trail (rest node-successors))
-<<<<<<< HEAD
       (let [id      (first node-successors)
             prev-id (key (.getValue entry))
             v       (value id trail)]
@@ -52,21 +51,6 @@
                 (.decreaseKey queue old-entry weight)))
             (recur value settled unsettled entry queue
                    trail (rest node-successors))))))))
-=======
-      (let [entity  (first node-successors)
-            prev    (key (.getValue entry))
-            weight  (np/sum (value entity trail)
-                            (.getKey entry))
-            trace2  (trace entity prev)
-            old-entry ^Heap$Entry (.get unsettled entity)]
-        (if (nil? old-entry)
-          (.put unsettled entity (.insert queue weight trace2))
-          (when (< weight (.getKey old-entry))
-            (.setValue old-entry trace2)
-            (.decreaseKey queue old-entry weight)))
-        (recur value settled unsettled entry queue
-               trail (rest node-successors))))))
->>>>>>> 91ca5e57
 
 (defn- produce!
   "returns a lazy sequence of traces by sequentially mutating the
