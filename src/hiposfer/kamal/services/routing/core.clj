(ns hiposfer.kamal.services.routing.core
  (:require [hiposfer.kamal.network.generators :as ng]
            [clojure.test.check.generators :as gen]
            [datascript.core :as data]
            [com.stuartsierra.component :as component]
            [hiposfer.kamal.network.algorithms.core :as alg]
            [taoensso.timbre :as timbre]
            [hiposfer.kamal.parsers.edn :as edn]
            [hiposfer.kamal.parsers.gtfs.core :as gtfs]
            [hiposfer.kamal.parsers.gtfs.reference :as reference]
            [clojure.data]))

;; NOTE: we use :db/index true to replace the lack of :VAET index in datascript
;; This is for performance. In lots of cases we want to lookup back-references
;; to a certain datom. Without indexes it is not possible to find it without
;; traversing most (all?) of the db.
;; The same kind of behavior can be achieved by combining entity with index-range
;; such that the queries can still be answered pretty fast :)

;; NOTE: we use a node/location instead of lat, lon separate to avoid creating
;; so many datoms and to have a single entity that we can apply protocols against.
;; This is a hack !! but it works :)
;; Thanks datascript

<<<<<<< HEAD
(def schema (merge-with into
              {:area/name       {:db.unique :db.unique/identity}
               ;; Open Street Map - entities
               :node/id         {:db.unique :db.unique/identity}
               :node/location   {:db/index true}
               :node/successors {:db.type        :db.type/ref
                                 :db.cardinality :db.cardinality/many
                                 :db/index       true}

               :way/id          {:db.unique :db.unique/identity}
               :way/nodes       {:db.type        :db.type/ref
                                 :db.cardinality :db.cardinality/many
                                 :db/index       true}}
               ;; General Transfer Feed Specification - entities
               ;; identities
              (into {}
                (for [id gtfs/idents]
                  [id {:db.unique :db.unique/identity}]))
              ;; references
              (into {}
                (for [f reference/fields :when (gtfs/ref? f)]
                  [(f :keyword) {:db/type :db.type/ref}]))
              ;; custom extensions
              {:stop/successors {:db.type        :db.type/ref
                                 :db.cardinality :db.cardinality/many}
               ;; to allow index-range usage
               :stop/location   {:db/index true}
               :stop_time/trip {:db/index true}
               :stop_time/stop {:db/index true}}))
=======
(def schema {:area/id         {:db.unique :db.unique/identity}
             ;; Open Street Map - entities
             :node/id         {:db.unique :db.unique/identity}
             :node/location   {:db/index true}
             :node/successors {:db.type        :db.type/ref
                               :db.cardinality :db.cardinality/many
                               :db/index       true}

             :way/id          {:db.unique :db.unique/identity}
             :way/nodes       {:db.type        :db.type/ref
                               :db.cardinality :db.cardinality/many
                               :db/index       true}

             ;; General Transfer Feed Specification - entities
             :trip/id         {:db.unique :db.unique/identity}
             :trip/route      {:db/type :db.type/ref}
             :trip/service    {:db/type :db.type/ref}

             :agency/id       {:db.unique :db.unique/identity}

             :service/id      {:db.unique :db.unique/identity}

             :route/id        {:db.unique :db.unique/identity}
             :route/agency    {:db/type :db.type/ref}

             :stop/id         {:db.unique :db.unique/identity}
             :stop/successors {:db.type        :db.type/ref
                               :db.cardinality :db.cardinality/many}
             :stop/location   {:db/index true}

             :stop_times/trip {:db/type  :db.type/ref
                               :db/index true}
             :stop_times/stop {:db/type  :db.type/ref
                               :db/index true}})
>>>>>>> 9bffc969

(defn network
  "builds a datascript in-memory db and conj's it into the passed agent"
  [area]
  ;; re-build the network from the file
  (data/conn-from-db (edn/parse (:area/edn area))))

(defn pedestrian-graph
  "builds a datascript in-memory db and returns it. Only valid for
  pedestrian routing"
  [area]
  ;; we dont support fake GTFS data for development yet
  (let [conn   (data/create-conn schema)
        size   (or (:SIZE area) 100)
        g      (gen/such-that not-empty (ng/graph size) 1000)
        graph  (data/db-with @conn (gen/generate g))
        graph  (data/db-with graph (ng/ways (map :node/id (alg/nodes graph))))]
    (doto conn (reset! graph))))

(defrecord DevRouter [config networks]
  component/Lifecycle
  (start [this]
    (timbre/info "starting dev router with:" config)
    (if (not-empty (:networks this)) this
      (let [values (into #{} (map pedestrian-graph (:networks config)))
            ag     (agent values :error-handler #(timbre/fatal %2 (deref %1))
                                 :error-mode :fail)]
        (assoc this :networks ag))))
  (stop [this]
    (timbre/info "stopping router")
    (assoc this :networks nil)))

(defn- stop-process
  [agnt error]
  (timbre/fatal error (deref agnt))
  (System/exit 1)) ;; stop program execution

(defrecord Router [config networks]
  component/Lifecycle
  (start [this]
    (if (not-empty (:networks this)) this
      (let [ag (agent #{} :error-handler stop-process
                          :error-mode :fail)]
        (doseq [area (:networks config)]
          (timbre/info "starting area router:" area)
          (send-off ag #(time (conj %1 (network %2))) area))
        (assoc this :networks ag))))
  (stop [this]
    (timbre/info "stopping router")
    (assoc this :networks nil)))

(defn service
  "returns a Router record that will contain the config
   of and all the networks of the system as agents"
  [config]
  (if (:USE_FAKE_NETWORK config)
    (map->DevRouter {})
    (map->Router {})))


;(clojure.data/diff schema schema2)
;=>
;({:service/id {:db.unique :db.unique/identity},
;  :stop_times/stop #:db{:type :db.type/ref, :index true},
;  :stop_times/trip #:db{:type :db.type/ref, :index true}
;  {:fare_rule/route #:db{:type :db.type/ref},
;   :frequencie/trip #:db{:type :db.type/ref},
;   :fare_attribute/id {:db.unique :db.unique/identity},
;   :trip/shape #:db{:type :db.type/ref},
;   :shape/id {:db.unique :db.unique/identity},
;   :fare_attribute/agency #:db{:type :db.type/ref},
;   :stop_time/trip #:db{:type :db.type/ref, :index true},
;   :fare_rule/fare #:db{:type :db.type/ref},
;   :calendar/id {:db.unique :db.unique/identity},
;   :calendar_date/service #:db{:type :db.type/ref},
;   :stop_time/stop #:db{:type :db.type/ref, :index true}}
;  {:way/nodes {:db.type :db.type/ref, :db.cardinality :db.cardinality/many, :db/index true},
;   :way/id {:db.unique :db.unique/identity},
;   :node/successors {:db.type :db.type/ref, :db.cardinality :db.cardinality/many, :db/index true},
;   :stop/successors {:db.type :db.type/ref, :db.cardinality :db.cardinality/many},
;   :trip/route #:db{:type :db.type/ref},
;   :route/id {:db.unique :db.unique/identity},
;   :trip/id {:db.unique :db.unique/identity},
;   :agency/id {:db.unique :db.unique/identity},
;   :node/id {:db.unique :db.unique/identity},
;   :stop/id {:db.unique :db.unique/identity},
;   :route/agency #:db{:type :db.type/ref},
;   :stop/location #:db{:index true},
;   :node/location #:db{:index true},
;   :area/name {:db.unique :db.unique/identity},
;   :trip/service #:db{:type :db.type/ref}}})<|MERGE_RESOLUTION|>--- conflicted
+++ resolved
@@ -7,8 +7,7 @@
             [taoensso.timbre :as timbre]
             [hiposfer.kamal.parsers.edn :as edn]
             [hiposfer.kamal.parsers.gtfs.core :as gtfs]
-            [hiposfer.kamal.parsers.gtfs.reference :as reference]
-            [clojure.data]))
+            [hiposfer.kamal.parsers.gtfs.reference :as reference]))
 
 ;; NOTE: we use :db/index true to replace the lack of :VAET index in datascript
 ;; This is for performance. In lots of cases we want to lookup back-references
@@ -22,9 +21,8 @@
 ;; This is a hack !! but it works :)
 ;; Thanks datascript
 
-<<<<<<< HEAD
 (def schema (merge-with into
-              {:area/name       {:db.unique :db.unique/identity}
+              {:area/id         {:db.unique :db.unique/identity}
                ;; Open Street Map - entities
                :node/id         {:db.unique :db.unique/identity}
                :node/location   {:db/index true}
@@ -32,12 +30,12 @@
                                  :db.cardinality :db.cardinality/many
                                  :db/index       true}
 
-               :way/id          {:db.unique :db.unique/identity}
-               :way/nodes       {:db.type        :db.type/ref
-                                 :db.cardinality :db.cardinality/many
-                                 :db/index       true}}
-               ;; General Transfer Feed Specification - entities
-               ;; identities
+                 :way/id          {:db.unique :db.unique/identity}
+                 :way/nodes       {:db.type        :db.type/ref
+                                   :db.cardinality :db.cardinality/many
+                                   :db/index       true}}
+              ;; General Transfer Feed Specification - entities
+              ;; identities
               (into {}
                 (for [id gtfs/idents]
                   [id {:db.unique :db.unique/identity}]))
@@ -52,42 +50,6 @@
                :stop/location   {:db/index true}
                :stop_time/trip {:db/index true}
                :stop_time/stop {:db/index true}}))
-=======
-(def schema {:area/id         {:db.unique :db.unique/identity}
-             ;; Open Street Map - entities
-             :node/id         {:db.unique :db.unique/identity}
-             :node/location   {:db/index true}
-             :node/successors {:db.type        :db.type/ref
-                               :db.cardinality :db.cardinality/many
-                               :db/index       true}
-
-             :way/id          {:db.unique :db.unique/identity}
-             :way/nodes       {:db.type        :db.type/ref
-                               :db.cardinality :db.cardinality/many
-                               :db/index       true}
-
-             ;; General Transfer Feed Specification - entities
-             :trip/id         {:db.unique :db.unique/identity}
-             :trip/route      {:db/type :db.type/ref}
-             :trip/service    {:db/type :db.type/ref}
-
-             :agency/id       {:db.unique :db.unique/identity}
-
-             :service/id      {:db.unique :db.unique/identity}
-
-             :route/id        {:db.unique :db.unique/identity}
-             :route/agency    {:db/type :db.type/ref}
-
-             :stop/id         {:db.unique :db.unique/identity}
-             :stop/successors {:db.type        :db.type/ref
-                               :db.cardinality :db.cardinality/many}
-             :stop/location   {:db/index true}
-
-             :stop_times/trip {:db/type  :db.type/ref
-                               :db/index true}
-             :stop_times/stop {:db/type  :db.type/ref
-                               :db/index true}})
->>>>>>> 9bffc969
 
 (defn network
   "builds a datascript in-memory db and conj's it into the passed agent"
