--- conflicted
+++ resolved
@@ -126,16 +126,11 @@
         ;; the user is trying to leave a vehicle. Apply penalty but route
         ;; normally
         [false true] ; [stop node]
-<<<<<<< HEAD
         (let [location (:node/location dst)]
           (+ penalty (long (walk-time (:stop/lon src)
                                       (:stop/lat src)
                                       (np/lon location)
                                       (np/lat location)))))
-=======
-        (+ penalty (long (walk-time [(:stop/lon src) (:stop/lat src)]
-                                    (:node/location dst))))
->>>>>>> 1bc20636
 
         ;; riding on public transport - [stop stop]
         [false false]
