(ns service.routing.directions
  (:require [service.routing.osm :as osm]
            [service.routing.graph.algorithms :as alg]
            [service.routing.graph.protocols :as rp]
            [service.routing.utils.math :as math]))

(defn duration
  "A very simple value computation function for Arcs in a graph.
  Returns the time it takes to go from arc src to dst based on osm/speeds"
  [graph arc _] ;; 1 is a simple value used for test whenever no other value would be suitable
  (let [src    (get graph (rp/src arc))
        dst    (get graph (rp/dst arc))
        length (math/haversine (rp/lon src) (rp/lat src)
                               (rp/lon dst) (rp/lat dst))]
    (/ length osm/walking-speed)))

(defn- brute-nearest
  "search the nearest node in graph to point using the distance function f.
  f defaults to the euclidean distance squared"
  ([graph point f]
   (reduce (fn [best entry] (if (< (f point (second entry))
                                   (f point (second best)))
                              entry
                              best))
           (first graph)
           graph))
  ([graph point]
   (brute-nearest graph point math/euclidean-pow2)))

(defn- geometry
  "get a geojson linestring based on the route path"
  [graph trace]
  (let [coordinates (into [] (comp (map key)
                                   (map #(get graph %))
                                   (map #(vector (:lon %) (:lat %))))
                             (rp/path trace))]
    {:type "LineString" ;; trace path is in reverse order so we need to order it
     :coordinates (rseq coordinates)}))

(defn- step
  "includes one StepManeuver object and travel to the following RouteStep"
  [graph trace])


(defn- annotation
  "returns an annotation object that contains additional details about
  each line segment along the route geometry. Each entry in an annoations
  field corresponds to a coordinate along the route geometry"
  [trace linestring]
  (let [distances  (map math/haversine
                        (:coordinates linestring)
                        (rest (:coordinates linestring)))
        times      (map rp/time (rp/path trace))
        durations  (map - times (rest times))]
    {:distance distances
     :duration durations
     :speed    (map / distances durations)}))

(defn- leg
  "a route between only two waypoints"
  [graph trace]
  (let [linestring (geometry graph trace)]
<<<<<<< HEAD
    {:distance    (reduce + (map math/haversine
                                 (:coordinates linestring)
                                 (rest (:coordinates linestring))))
     :duration    (rp/time (val trace))
     :steps       []
     :summary     "" ;; TODO
     :annotation (annotation trace linestring)
     :geometry linestring}))

(defn- route
  "a route through (potentially multiple) waypoints
  https://www.mapbox.com/api-documentation/#route-object"
  [graph & traces]
  (let [legs        (map leg (repeat graph) traces)
        coordinates (mapcat (comp :coordinates :geometry) legs)]
    {:geometry    {:type "LineString" :coordinates coordinates}
     :duration    (:duration leg)
     :distance    (:distance leg)
     :weight      (reduce + rp/cost (map val traces))
     :weight-name "routability"
     :legs        (map #(dissoc % :geometry) legs)}))
=======
    {:geometry    linestring
     :duration    (rp/cost (val trace))
     :distance    (reduce + (map (fn [[lon lat] [lon2 lat2]] (math/haversine lon lat lon2 lat2))
                                 (:coordinates linestring)
                                 (rest (:coordinates linestring))))
     :weight      (rp/cost (val trace))
     :weight_name "time"
     :legs        []})) ;; TODO
>>>>>>> 60e1d4e2

;; for the time being we only care about the coordinates of start and end
;; but looking into the future it is good to make like this such that we
;; can always extend it with more parameters
;; https://www.mapbox.com/api-documentation/#retrieve-directions
(defn direction
  "given a graph and a sequence of keywordized parameters according to
   https://www.mapbox.com/api-documentation/#retrieve-directions
   returns a response object similar to the one from Mapbox directions API

   Example:
   (direction graph :coordinates [{:lon 1 :lat 2} {:lon 3 :lat 4}]"
  [graph & parameters]
  (let [{:keys [coordinates]} parameters
        start     (brute-nearest graph (first coordinates))
        dst       (brute-nearest graph (last coordinates))
        traversal (alg/dijkstra graph :value-by #(duration graph %1 %2)
                                :start-from #{(key start)})
        trace     (reduce (fn [_ trace] (when (= (key trace) (key dst)) (reduced trace)))
                          nil
                          traversal)]
    (if (nil? trace)
      {:code "NoRoute"}
      {:code "Ok"
       :waypoints (map (fn [point] {:name "wonderland"
                                    :location [(:lon point) (:lat point)]})
                       coordinates)
       :routes [(route graph trace)]})))

;(println (direction (gen/generate (g/graph 1000)) :coordinates [{:lon 1 :lat 2} {:lon 3 :lat 4}]))

;(def graph (time (alg/biggest-component (time (osm/osm->graph "resources/osm/saarland.osm")))))
;(def performer (alg/dijkstra graph
;                             :value-by length
;                             :direction ::alg/forward
;                             :start-from #{(ffirst graph)}))
;
;(brute-nearest graph {:lat 49.354913, :lon 7.009614})
;(geometry graph (last performer))<|MERGE_RESOLUTION|>--- conflicted
+++ resolved
@@ -60,7 +60,6 @@
   "a route between only two waypoints"
   [graph trace]
   (let [linestring (geometry graph trace)]
-<<<<<<< HEAD
     {:distance    (reduce + (map math/haversine
                                  (:coordinates linestring)
                                  (rest (:coordinates linestring))))
@@ -82,16 +81,6 @@
      :weight      (reduce + rp/cost (map val traces))
      :weight-name "routability"
      :legs        (map #(dissoc % :geometry) legs)}))
-=======
-    {:geometry    linestring
-     :duration    (rp/cost (val trace))
-     :distance    (reduce + (map (fn [[lon lat] [lon2 lat2]] (math/haversine lon lat lon2 lat2))
-                                 (:coordinates linestring)
-                                 (rest (:coordinates linestring))))
-     :weight      (rp/cost (val trace))
-     :weight_name "time"
-     :legs        []})) ;; TODO
->>>>>>> 60e1d4e2
 
 ;; for the time being we only care about the coordinates of start and end
 ;; but looking into the future it is good to make like this such that we
