--- conflicted
+++ resolved
@@ -13,17 +13,13 @@
 (s/def ::lat (s/and spec/number? #(<= -90 % 90)))
 (s/def ::code string?)
 (s/def ::name string?)
-<<<<<<< HEAD
-(s/def ::location (s/tuple ::lon ::lat))
 (s/def ::waypoints (s/coll-of ::waypoint-object :kind sequential? :min-count 2))
 (s/def ::waypoint-object (s/keys :req-un [::name ::location]))
 (s/def ::routes (s/coll-of ::route-object :kind sequential?))
 (s/def ::route-object (s/keys :req-un [::geometry ::duration ::distance ::weight ::weight-name ::legs]))
 (s/def ::geometry (s/keys :req-un [::type ::coordinates]))
-=======
 (s/def ::coordinate-object (s/tuple ::lon ::lat))
 (s/def ::location ::coordinate-object)
->>>>>>> d31b97a6
 (s/def ::type string?)
 (s/def ::coordinates (s/coll-of ::coordinate-object :kind sequential?))
 (s/def ::duration spec/number?)
@@ -50,11 +46,7 @@
       :query-params [start_lon :- ::lon, start_lat :- ::lat, dest_lon :- ::lon, dest_lat :- ::lat]
       :return ::direction
       (ok (dir/direction (gen/generate (g/graph 1000))
-<<<<<<< HEAD
                           :coordinates [{:lon start_lon :lat start_lat} {:lon dest_lon :lat dest_lat}])))))
-=======
-                         :coordinates [{:lon 1 :lat 2} {:lon 3 :lat 4}])))))
->>>>>>> d31b97a6
 
     ; (context "/data-plus" []
     ;   (resource
