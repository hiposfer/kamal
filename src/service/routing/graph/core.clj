(ns service.routing.graph.core
  (:require [service.routing.graph.protocols :as rp]
            [clojure.data.int-map :as imap])
  (:import (java.util Map$Entry Queue PriorityQueue)
           (clojure.lang IPersistentMap Seqable IReduceInit IReduce Sequential ITransientSet)))

;; ------------------------------------------------------
; graph is an {id node}
; Node is a {:lon :lat :out-arcs {dst-id arc} :in-arcs {src-id arc}}
; Arc is a {:src node-id :dst node-id :length meters :kind OSM-highway-type}
(defrecord Node [^double lon ^double lat out-arcs in-arcs]
  rp/Context
  (predecessors [this] (vals (:in-arcs this)))
  (successors   [this] (vals (:out-arcs this))))

(extend-type IPersistentMap
  rp/Context ;; allow Clojure's maps to behave in the same way that Node records
  (predecessors [this] (vals (:in-arcs this)))
  (successors    [this] (vals (:out-arcs this)))
  rp/Arc
  (src [this] (:src this))
  (dst [this] (:dst this)))

(defrecord Arc [^long src ^long dst ^double length kind]
  rp/Arc
  (src [_] src)
  (dst [_] dst))

(extend-type Number
  rp/Valuable
  (cost [this] this)
  (sum  [this that] (+ this that)))

<<<<<<< HEAD
(deftype Trace [^long id value prior]
  rp/Traceable
  (path [this]
    (lazy-seq (if (nil? prior) nil
                (cons this (rp/path prior)))))
  Map$Entry
=======
; a Trace is MapEntry-like object used to map a node id to a cost without
; using a complex data structure like a hash-map. It is recursive since
; it contains a reference to its previous trace. Thus only the
; current instance is necessary to determine the complete path traversed up
; until it.
(deftype IdentifiableTrace [^long id footprint prior]
  rp/Traceable
  (path  [this]
    (if (nil? prior) (list this); todo: should the first element be this? or prior?
                     (cons this (lazy-seq (rp/path prior)))))
  ; Interface used by Clojure for the `key` and `val` functions. Those
  ; functions are expected to work for any key-value structure. We
  ; implement it here for convenience since a Trace maps a node id
  ; to its cost.
  Map$Entry ; https://docs.oracle.com/javase/7/docs/api/java/util/Map.Entry.html
>>>>>>> bf1564db
  (getKey [_] id)
  (getValue [_] value)
  (setValue [_ _] (throw (ex-info "Unsupported Operation" {} "cannot change an immutable value")))
  ; we rely on the key and val implementing their own equals
  (equals [this that]
    (let [t1 (rp/path this)
          t2 (rp/path that)]
      (and (apply = (map key t1) (map key t2))
           (apply = (map val t1) (map val t2)))))
  (hashCode [_] (hash [id value prior]))
  Object
  (toString [_] (str "[" id " " value " ]")))

; travis-ci seems to complaint about not finding a matching constructor if the
; init size is not there. Funnily the ctor with a single comparator is not defined
; in the java docs .... hmmm :/
(defn- init-queue
  "Returns a new MUTABLE priority queue and adds all the sources id to
  the beginning of the queue."
  ^Queue
  [init-set]
  (let [cheapest-path (fn ^long [trace1 trace2] (compare (rp/cost (val trace1))
                                                         (rp/cost (val trace2))))
        queue  ^Queue (new PriorityQueue 10 cheapest-path)]; 10 init size
    (run! (fn [id] (.add queue (->Trace id 0 nil))) init-set)
    queue))

(defn- poll-unsettled!
  "moves the queue's head to an unsettled node id and returns the element
  containing it"
  [^Queue queue ^ITransientSet settled]
  (let [trace (.poll queue)]
    (if (nil? trace) nil
      (if (.contains settled (key trace))
        (recur queue settled)
        trace))))

(defn- relax-nodes!
  "polls the next unsettled trace from the queue and adds all its neighbours
  to it"
  [value f node-arcs trace ^Queue queue]
  (reduce (fn [_ arc]
            (let [weight (rp/sum (value arc trace)
                                 (val trace))]
              (.add queue (->Trace (f arc) weight trace))
              queue))
          queue
          node-arcs))

(defn- produce!
  "returns a lazy sequence of traces by sequentially mutating the
  queue (step!(ing) into it) and concatenating the latest poll with
  the rest of them"
  [graph value arcs f ^Queue queue settled]
  (let [trace (poll-unsettled! queue settled)]; (step! graph settled value arcs queue)
    (if (nil? trace) (list)
      (let [next-queue   (relax-nodes! value f (arcs (get graph (key trace))) trace queue)
            next-settled (conj! settled (key trace))]
        (cons trace
              (lazy-seq (produce! graph value arcs f next-queue next-settled)))))))


; inspired by http://insideclojure.org/2015/01/18/reducible-generators/
; A Collection type which can reduce itself faster than first/next traversal over its lazy
; representation. For convenience a lazy implementation is also provided.
;
; The Dijkstra algorithm implemented here works as follows:
; 1 - take a set of start node, assign them a weight of zero and add them as
;     initialization arguments to a priority queue as trace instances
; 2 - poll the trace with the lowest cost from the priority queue
; 3 - if there are no more traces - STOP
; 4 - otherwise call the reducing function on the trace
; 5 - if the value returned is a reduced flag - STOP
; 6 - otherwise get the outgoing or incoming arcs of the current node and
;     add them to the priority queue
; 6.1 - create a new trace by adding the current trace cost with the delta
;       returned by the value function
; 7 - repeat steps 2 to 6 until a STOP condition is reached
;
; From the previous description it should be clear that this implementation does
; not have a fixed stop condition. Therefore it is (hopefully) very flexible
; regarding is usefulness.
; Some possible uses are:
; - single source - single destination shortest path
; - multi source - single destination shortest path
; - multi source - multi destination shortest path
; - single source - any/all destination shortest path
; - shortest path with timeout
;
; the elements necessary to initialize a Dijkstra collection are
; - graph: a {id node} mapping
; - ids: a #{ids}
; - value: a function of current-arc, current-trace -> Valuable implementation
; - arcs: a function of graph, id -> node. Used to get either the incoming or outgoing arcs of a node
; - f: a function of Arc -> id. Used to get the id of the src or dst of an Arc
(deftype Dijkstra [graph ids value arcs f]
  Seqable
  (seq [_]
    (let [queue   (init-queue ids)
          settled (transient (imap/int-set))]
      (produce! graph value arcs f queue settled)))
  ;; ------
  IReduceInit
  (reduce [_ rf init]
    (loop [ret     init
           queue   (init-queue ids)
           settled (transient (imap/int-set))]
      (let [trace (poll-unsettled! queue settled)]
        (if (nil? trace) ret ;; empty queue
          (let [rr (rf ret trace)]
            (if (reduced? rr) @rr
              (recur rr
                     (relax-nodes! value f (arcs (get graph (key trace))) trace queue)
                     (conj! settled (key trace)))))))))
  ;; ------
  IReduce
  (reduce [_ rf]
    (loop [ret     nil
           queue   (init-queue ids)
           settled (transient (imap/int-set))]
      (let [trace (poll-unsettled! queue settled)]
        (if (nil? trace) ret ;; empty queue
          (let [next-queue   (relax-nodes! value f (arcs (get graph (key trace))) trace queue)
                next-settled (conj! settled (key trace))]
            (case (count settled)
              (0 1) (recur ret next-queue next-settled) ;; ignore ret and keep making items
              2     (let [previous (rp/path trace)] ;; call rf with the first two items in coll
                      (recur (apply rf previous) next-queue next-settled))
              (let [rr (rf ret trace)] ;;default branch
                (if (reduced? rr) @rr
                  (recur rr next-queue next-settled)))))))))
  ;; declaring as Sequential will cause the seq to be used for nth, etc
  Sequential)<|MERGE_RESOLUTION|>--- conflicted
+++ resolved
@@ -31,30 +31,21 @@
   (cost [this] this)
   (sum  [this that] (+ this that)))
 
-<<<<<<< HEAD
+; a Trace is MapEntry-like object used to map a node id to a cost without
+; using a complex data structure like a hash-map. It is recursive since
+; it contains a reference to its previous trace. Thus only the
+; current instance is necessary to determine the complete path traversed up
+; until it.
 (deftype Trace [^long id value prior]
   rp/Traceable
   (path [this]
     (lazy-seq (if (nil? prior) nil
                 (cons this (rp/path prior)))))
-  Map$Entry
-=======
-; a Trace is MapEntry-like object used to map a node id to a cost without
-; using a complex data structure like a hash-map. It is recursive since
-; it contains a reference to its previous trace. Thus only the
-; current instance is necessary to determine the complete path traversed up
-; until it.
-(deftype IdentifiableTrace [^long id footprint prior]
-  rp/Traceable
-  (path  [this]
-    (if (nil? prior) (list this); todo: should the first element be this? or prior?
-                     (cons this (lazy-seq (rp/path prior)))))
   ; Interface used by Clojure for the `key` and `val` functions. Those
   ; functions are expected to work for any key-value structure. We
   ; implement it here for convenience since a Trace maps a node id
   ; to its cost.
   Map$Entry ; https://docs.oracle.com/javase/7/docs/api/java/util/Map.Entry.html
->>>>>>> bf1564db
   (getKey [_] id)
   (getValue [_] value)
   (setValue [_ _] (throw (ex-info "Unsupported Operation" {} "cannot change an immutable value")))
