(ns hiposfer.kamal.network.road
  (:require [clojure.spec.alpha :as s]
            [expound.alpha :as expound]
            [clojure.test :refer [is deftest]]
            [clojure.test.check.generators :as gen]
            [clojure.test.check.properties :as prop]
            [hiposfer.kamal.specs.directions :as dataspecs]
            [hiposfer.kamal.network.algorithms.core :as alg]
            [hiposfer.kamal.services.routing.core :as router]
            [clojure.test.check.clojure-test :refer [defspec]]
            [hiposfer.kamal.services.routing.directions :as dir]
            [hiposfer.kamal.services.routing.graph :as graph]))

(defonce network (delay (time (router/network {:area/edn "resources/test/frankfurt.edn.gz"}))))

(defspec ^:integration routing-directions
  30; tries -> expensive test
  (let [conn  (deref network) ;; force
        nodes (alg/nodes @conn)
        gc    (count nodes)]
    (prop/for-all [i (gen/large-integer* {:min 0 :max (Math/ceil (/ gc 2))})]
      (let [src      (dir/->coordinates (:node/location (nth nodes i)))
            dst      (dir/->coordinates (:node/location (nth nodes (* 2 i))))
            depart   (gen/generate (s/gen ::dataspecs/departure))
<<<<<<< HEAD
            args     {:coordinates [src dst] :departure depart}
            _        (alter-meta! conn assoc :area/graph (graph/create @conn))
            result   (dir/direction conn args)]
        (cond
          (= result ::timeout)
          (println "timeout")

          (nil? result)
          (println "no path found")

          :else
=======
            args     {:coordinates [src dst] :departure depart :steps true}
            result   (dir/direction graph args)]
        (if (nil? result)
          (do (println "no path found")
              (is (nil? result) "WTH?"))
>>>>>>> dd9934aa
          (is (s/valid? ::dataspecs/directions result)
              (str (expound/expound-str ::dataspecs/directions result))))))))

#_(clojure.test/run-tests)<|MERGE_RESOLUTION|>--- conflicted
+++ resolved
@@ -22,25 +22,12 @@
       (let [src      (dir/->coordinates (:node/location (nth nodes i)))
             dst      (dir/->coordinates (:node/location (nth nodes (* 2 i))))
             depart   (gen/generate (s/gen ::dataspecs/departure))
-<<<<<<< HEAD
-            args     {:coordinates [src dst] :departure depart}
+            args     {:coordinates [src dst] :departure depart :steps true}
             _        (alter-meta! conn assoc :area/graph (graph/create @conn))
             result   (dir/direction conn args)]
-        (cond
-          (= result ::timeout)
-          (println "timeout")
-
-          (nil? result)
-          (println "no path found")
-
-          :else
-=======
-            args     {:coordinates [src dst] :departure depart :steps true}
-            result   (dir/direction graph args)]
         (if (nil? result)
           (do (println "no path found")
               (is (nil? result) "WTH?"))
->>>>>>> dd9934aa
           (is (s/valid? ::dataspecs/directions result)
               (str (expound/expound-str ::dataspecs/directions result))))))))
 
