--- conflicted
+++ resolved
@@ -1,26 +1,11 @@
 
 Testing hiposfer.kamal.graph.benchmark
 
-<<<<<<< HEAD
-
-=======
->>>>>>> ec7b012b
 saarland graph: nearest neighbour search with random src/dst
 AVL tree with: 90397 nodes
 extra space required: 2.892704  MB
 amd64 Linux 4.4.0-96-generic 4 cpu(s)
 OpenJDK 64-Bit Server VM 25.131-b11
-<<<<<<< HEAD
-Runtime arguments: -Dfile.encoding=UTF-8 -Xmx1g -XX:-OmitStackTraceInFastThrow -Dclojure.compile.path=/home/carocad/Proyectos/kamal/target/classes -Dkamal.version=0.1.1-SNAPSHOT -Dclojure.debug=false
-Evaluation count : 784002 in 6 samples of 130667 calls.
-      Execution time sample mean : 770,893889 ns
-             Execution time mean : 771,041391 ns
-Execution time sample std-deviation : 16,818662 ns
-    Execution time std-deviation : 16,761435 ns
-   Execution time lower quantile : 760,855970 ns ( 2,5%)
-   Execution time upper quantile : 799,955163 ns (97,5%)
-                   Overhead used : 1,474685 ns
-=======
 Runtime arguments: -Dfile.encoding=UTF-8 -Xmx1g -XX:-OmitStackTraceInFastThrow -Dclojure.compile.path=/home/carocad/Proyectos/kamal/target/classes -Dkamal.version=0.1.1 -Dclojure.debug=false
 Evaluation count : 700896 in 6 samples of 116816 calls.
       Execution time sample mean : 875,442715 ns
@@ -30,7 +15,6 @@
    Execution time lower quantile : 863,701702 ns ( 2,5%)
    Execution time upper quantile : 907,217236 ns (97,5%)
                    Overhead used : 1,475887 ns
->>>>>>> ec7b012b
 
 Found 1 outliers in 6 samples (16,6667 %)
 	low-severe	 1 (16,6667 %)
@@ -38,37 +22,6 @@
 --------
 BRUTE force with: 90397 nodes
 amd64 Linux 4.4.0-96-generic 4 cpu(s)
-<<<<<<< HEAD
-OpenJDK 64-Bit Server VM 25.131-b11
-Runtime arguments: -Dfile.encoding=UTF-8 -Xmx1g -XX:-OmitStackTraceInFastThrow -Dclojure.compile.path=/home/carocad/Proyectos/kamal/target/classes -Dkamal.version=0.1.1-SNAPSHOT -Dclojure.debug=false
-Evaluation count : 30 in 6 samples of 5 calls.
-      Execution time sample mean : 25,549918 ms
-             Execution time mean : 25,553462 ms
-Execution time sample std-deviation : 1,026173 ms
-    Execution time std-deviation : 1,155324 ms
-   Execution time lower quantile : 24,889640 ms ( 2,5%)
-   Execution time upper quantile : 26,965905 ms (97,5%)
-                   Overhead used : 1,474685 ns
-
-
-DIJKSTRA forward with: 90397 nodes and 230142 edges
-saarland graph:
-amd64 Linux 4.4.0-96-generic 4 cpu(s)
-OpenJDK 64-Bit Server VM 25.131-b11
-Runtime arguments: -Dfile.encoding=UTF-8 -Xmx1g -XX:-OmitStackTraceInFastThrow -Dclojure.compile.path=/home/carocad/Proyectos/kamal/target/classes -Dkamal.version=0.1.1-SNAPSHOT -Dclojure.debug=false
-Evaluation count : 6 in 6 samples of 1 calls.
-      Execution time sample mean : 122,094381 ms
-             Execution time mean : 122,099221 ms
-Execution time sample std-deviation : 349,542866 µs
-    Execution time std-deviation : 350,246939 µs
-   Execution time lower quantile : 121,879643 ms ( 2,5%)
-   Execution time upper quantile : 122,684732 ms (97,5%)
-                   Overhead used : 1,474685 ns
-
-Found 1 outliers in 6 samples (16,6667 %)
-	low-severe	 1 (16,6667 %)
- Variance from outliers : 13,8889 % Variance is moderately inflated by outliers
-=======
 OpenJDK 64-Bit Server VM 25.131-b11
 Runtime arguments: -Dfile.encoding=UTF-8 -Xmx1g -XX:-OmitStackTraceInFastThrow -Dclojure.compile.path=/home/carocad/Proyectos/kamal/target/classes -Dkamal.version=0.1.1 -Dclojure.debug=false
 Evaluation count : 24 in 6 samples of 4 calls.
@@ -98,22 +51,10 @@
    Execution time lower quantile : 190,659380 ms ( 2,5%)
    Execution time upper quantile : 191,408875 ms (97,5%)
                    Overhead used : 1,475887 ns
->>>>>>> ec7b012b
 --------
 using only strongly connected components of the original graph
 amd64 Linux 4.4.0-96-generic 4 cpu(s)
 OpenJDK 64-Bit Server VM 25.131-b11
-<<<<<<< HEAD
-Runtime arguments: -Dfile.encoding=UTF-8 -Xmx1g -XX:-OmitStackTraceInFastThrow -Dclojure.compile.path=/home/carocad/Proyectos/kamal/target/classes -Dkamal.version=0.1.1-SNAPSHOT -Dclojure.debug=false
-Evaluation count : 6 in 6 samples of 1 calls.
-      Execution time sample mean : 123,363626 ms
-             Execution time mean : 123,369635 ms
-Execution time sample std-deviation : 243,865816 µs
-    Execution time std-deviation : 249,729987 µs
-   Execution time lower quantile : 123,102058 ms ( 2,5%)
-   Execution time upper quantile : 123,766125 ms (97,5%)
-                   Overhead used : 1,474685 ns
-=======
 Runtime arguments: -Dfile.encoding=UTF-8 -Xmx1g -XX:-OmitStackTraceInFastThrow -Dclojure.compile.path=/home/carocad/Proyectos/kamal/target/classes -Dkamal.version=0.1.1 -Dclojure.debug=false
 Evaluation count : 6 in 6 samples of 1 calls.
       Execution time sample mean : 193,370479 ms
@@ -123,28 +64,12 @@
    Execution time lower quantile : 192,375172 ms ( 2,5%)
    Execution time upper quantile : 196,243765 ms (97,5%)
                    Overhead used : 1,475887 ns
->>>>>>> ec7b012b
 
 Found 1 outliers in 6 samples (16,6667 %)
 	low-severe	 1 (16,6667 %)
  Variance from outliers : 13,8889 % Variance is moderately inflated by outliers
 
 
-<<<<<<< HEAD
-DIJKSTRA forward with: 1028 nodes and 6168 edges
-**random graph
-amd64 Linux 4.4.0-96-generic 4 cpu(s)
-OpenJDK 64-Bit Server VM 25.131-b11
-Runtime arguments: -Dfile.encoding=UTF-8 -Xmx1g -XX:-OmitStackTraceInFastThrow -Dclojure.compile.path=/home/carocad/Proyectos/kamal/target/classes -Dkamal.version=0.1.1-SNAPSHOT -Dclojure.debug=false
-Evaluation count : 120 in 6 samples of 20 calls.
-      Execution time sample mean : 5,207154 ms
-             Execution time mean : 5,207122 ms
-Execution time sample std-deviation : 5,809170 µs
-    Execution time std-deviation : 6,417987 µs
-   Execution time lower quantile : 5,200082 ms ( 2,5%)
-   Execution time upper quantile : 5,215436 ms (97,5%)
-                   Overhead used : 1,474685 ns
-=======
 DIJKSTRA forward with: 1025 nodes and 6140 edges
 **random graph:
 amd64 Linux 4.4.0-96-generic 4 cpu(s)
@@ -158,7 +83,6 @@
    Execution time lower quantile : 6,305873 ms ( 2,5%)
    Execution time upper quantile : 6,332373 ms (97,5%)
                    Overhead used : 1,475887 ns
->>>>>>> ec7b012b
 
 Ran 3 tests containing 0 assertions.
 0 failures, 0 errors.